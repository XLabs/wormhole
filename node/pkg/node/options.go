--- conflicted
+++ resolved
@@ -103,13 +103,8 @@
 					g.queryResponsePublicationC.readC,
 					ccqBootstrapPeers,
 					ccqPort,
-<<<<<<< HEAD
-					ccqAllowedPeers,
-				),
-=======
 					ccqAllowedPeers),
 				p2p.WithProcessorFeaturesFunc(processor.GetFeatures),
->>>>>>> a0dd60f8
 			)
 			if err != nil {
 				return err
@@ -605,11 +600,8 @@
 				g.acct,
 				g.acctC.readC,
 				g.gatewayRelayer,
-<<<<<<< HEAD
+				networkId,
 				g.tssEngine,
-=======
-				networkId,
->>>>>>> a0dd60f8
 			).Run
 
 			return nil
